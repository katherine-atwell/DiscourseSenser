--- conflicted
+++ resolved
@@ -95,11 +95,8 @@
 
 ##################################################################
 # Variables and Constants
-<<<<<<< HEAD
-MAX_ITERS = 200  # 450
-=======
 MAX_ITERS = 150  # 450
->>>>>>> 035d0ae5
+
 CONV_EPS = 1e-5
 DFLT_VDIM = 100
 
